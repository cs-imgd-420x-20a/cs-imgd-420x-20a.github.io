--- conflicted
+++ resolved
@@ -88,11 +88,6 @@
 
 ... and now you should have time-varying 2D simplex noise if you open your HTML file. You can easily change this to 3D Worley noise (cellular noise) just by switch the glslify command in `frag.glsl` to:
 
-<<<<<<< HEAD
-```
-
-=======
->>>>>>> 437d6696
 ## ASCII
 
 Just for fun... let's add another function that converts an input texture to ASCII. We'll need to lower the resolution of our simplex noise to get this to work well.
